--- conflicted
+++ resolved
@@ -106,7 +106,6 @@
     average_errors = []
     read_length = 0
     file_num = 0
-<<<<<<< HEAD
     for file in files:
         file_num += 1
         _LOG.info(f'Reading file {file_num} of {len(files)}')
@@ -118,31 +117,12 @@
 
         read_parameters.append(parameters_by_position)
         average_errors.append(file_avg_error)
-=======
-    for file in input_files:
-        file_num += 1
-        _LOG.info(f'Reading file {file_num} of {len(input_files)}')
-        parameters_by_position, file_avg_error, file_readlen = parse_file(file,
-                                                                          final_quality_scores,
-                                                                          num_records_to_process,
-                                                                          offset)
-        read_parameters.append(parameters_by_position)
-        # Trying to manage memory better
-        del parameters_by_position
-        average_errors.append(file_avg_error)
-        if not read_length:
-            read_length = file_readlen
-        elif file_readlen != read_length:
-            _LOG.warning("Read lengths inconsistent between reads. Using the smaller value for the model")
-            read_length = min(file_readlen, read_length)
->>>>>>> ac42918a
 
         _LOG.info(f'Finished reading file {file_num}')
 
     read_parameters = np.asarray(read_parameters)
     average_error = np.average(average_errors)
 
-<<<<<<< HEAD
     _LOG.info(f"Found an average error of {average_error} across {len(files)} file(s).")
 
     if plot:
@@ -150,15 +130,6 @@
 
     if pileup:
         _LOG.info("Pileup features not yet available. Using default parameters")
-=======
-    _LOG.info(f"Found an average error of {average_error} across {len(input_files)} file(s).")
-
-    # if plot:
-    #     _LOG.info("Plotting coming soon! Sorry!")
-    #
-    # if pileup:
-    #     _LOG.info("Pileup features not yet available. Using default parameters")
->>>>>>> ac42918a
 
     # Generate and save the model
 
@@ -176,7 +147,6 @@
     insertion_model = np.array([0.25, 0.25, 0.25, 0.25])
 
     _LOG.info(f'Saving model: {output_file}')
-<<<<<<< HEAD
 
     # First model, always produced
     seq_err_model = SequencingErrorModel(
@@ -200,36 +170,5 @@
         )
         with gzip.open(output_file, 'w') as out_model:
             pickle.dump([seq_err_model, seq_err_model_r2], out_model)
-=======
-    with gzip.open(output_file, 'w') as out_model:
-        pickle.dump(
-            SequencingErrorModel(
-                avg_seq_error=average_error,
-                read_length=read_length,
-                transition_matrix=error_transition_matrix,
-                quality_scores=np.array(final_quality_scores),
-                qual_score_probs=read_parameters[0],
-                variant_probs=error_variant_probs,
-                indel_len_model=indel_len_model,
-                insertion_model=insertion_model
-            ),
-            out_model
-        )
-
-        if len(input_files) == 2:
-            pickle.dump(
-                SequencingErrorModel(
-                    avg_seq_error=average_error,
-                    read_length=read_length,
-                    transition_matrix=error_transition_matrix,
-                    quality_scores=np.array(final_quality_scores),
-                    qual_score_probs=read_parameters[1],
-                    variant_probs=error_variant_probs,
-                    indel_len_model=indel_len_model,
-                    insertion_model=insertion_model
-                ),
-                out_model
-            )
->>>>>>> ac42918a
 
     _LOG.info("Modeling sequencing errors is complete, have a nice day.")