"""
Utilities to generate the sequencing error model
"""

import logging
import numpy as np
<<<<<<< HEAD
=======
# TODO implement plotting
# import seaborn as sns
>>>>>>> f62030d5
import matplotlib.pyplot as plt

from bisect import bisect_left

import pandas as pd
from scipy.stats import mode
from ..common import open_input

__all__ = [
    "parse_file"
]

_LOG = logging.getLogger(__name__)


def take_closest(bins, quality):
    """
    Assumes bins is sorted. Returns the closest value to quality.

    If two numbers are equally close, return the smallest number.
    """
    pos = bisect_left(bins, quality)
    if pos == 0:
        return bins[0]
    if pos == len(bins):
        return bins[-1]
    before = bins[pos - 1]
    after = bins[pos]
    if after - quality < quality - before:
        return after
    else:
        return before


def convert_quality_string(qual_str: str, offset: int):
    """
    Converts a plain quality string to a list of numerical equivalents

    :param qual_str: The string to convert
    :param offset: the quality offset for conversion for this fastq
    :return list: a list of numeric quality scores
    """
    ret_list = []
    for i in range(len(qual_str)):
        try:
            ret_list.append(ord(qual_str[i]) - offset)
        except ValueError:
            raise ValueError("improperly formatted fastq file")

    return ret_list


def expand_counts(count_array: list, scores: list):
    """
    Expands a counting list out into the full tally

    :param count_array: the list to expand
    :param scores: The factors by which to expand the list
    :return np.ndarray: a one-dimensional array reflecting the expanded count
    """
    if len(count_array) != len(scores):
        raise ValueError("Count array and scores have different lengths.")

    ret_list = []
    for i in range(len(count_array)):
        ret_list.extend([scores[i]] * count_array[i])

    return np.array(ret_list)


def parse_file(input_file: str, quality_scores: list, max_reads: int, qual_offset: int, readlen: int):
    """
    Parses an individual file for statistics

    :param input_file: The input file to process
    :param quality_scores: A list of potential quality scores
    :param max_reads: Max number of reads to process for this file
    :param qual_offset: The offset score for this fastq file. We assume the Illumina default of 33.
    :param readlen: The read length for these datasets. If 0, then we will determine it.
    :return:
    """

    _LOG.info(f'reading {input_file}')

    if not readlen:
        readlens = []

        # takes too long and uses too much memory to read all of them, so let's just get a sample.
        with open_input(input_file) as fq_in:
            i = 0
            # Count the first 1000 lines
            while i < 1000:
                i += 1
                for _ in (0, 1, 2):
                    fq_in.readline()
                line = fq_in.readline().strip()
                readlens.append(len(line))

        readlens = np.array(readlens)

        # Using the statistical mode seems like the right approach here. We expect the readlens to be roughly the same.
        readlen_mode = mode(readlens, axis=None, keepdims=False)
        if readlen_mode.count < (0.5 * len(readlens)):
            _LOG.warning("Highly variable read lengths detected. Results may be less than ideal.")
        if readlen_mode.count < 20:
            raise ValueError(f"Dataset is too scarce or inconsistent to make a model. Try a different input.")
        read_length = int(readlen_mode.mode)

    else:
        read_length = readlen

    _LOG.debug(f'Read len of {read_length}, over {1000} samples')

    _LOG.info(f"Reading {max_reads} records...")
    temp_q_count = np.zeros((read_length, len(quality_scores)), dtype=int)
    qual_score_counter = {x: 0 for x in quality_scores}
    # shape_curves = []
    quarters = max_reads//4

    records_read = 0
    wrong_len = 0
    end_of_file = False
    # SeqIO eats up way too much memory for larger fastqs, so we're trying to read the file in line by line here
    with open_input(input_file) as fq_in:
        while records_read < max_reads:

            # We throw away 3 lines and read the 4th, because that's fastq format
            for _ in (0, 1, 2, 3):
                line = fq_in.readline()
                if not line:
                    end_of_file = True
                    break
            if end_of_file:
                break

            """
            This section filters and adjusts the qualities to check. It handles cases of irregular read-lengths as well.
            """
            qualities_to_check = convert_quality_string(line.strip(), qual_offset)

            if len(qualities_to_check) != read_length:
                wrong_len += 1
                continue

            # TODO Adding this section to account for quality score "shape" in a fastq
            # shape_curves.append(qualities_to_check)

            records_read += 1

            for j in range(read_length):
                # The qualities of each read_position_scores
                quality_bin = take_closest(quality_scores, qualities_to_check[j])
                bin_index = quality_scores.index(quality_bin)
                temp_q_count[j][bin_index] += 1
                qual_score_counter[quality_bin] += 1

            if records_read % quarters == 0:
                _LOG.info(f'reading data: {(records_read / max_reads) * 100:.0f}%')

    _LOG.info(f'reading data: 100%')
    if end_of_file:
        _LOG.info(f'{records_read} records read before end of file.')
    _LOG.debug(f'{wrong_len} total reads had a length other than {read_length} ({wrong_len/max_reads:.0f}%)')

    avg_std_by_pos = []
    q_count_by_pos = np.asarray(temp_q_count)
    for i in range(read_length):
        this_counts = q_count_by_pos[i]
        expanded_counts = expand_counts(this_counts, quality_scores)
        average_q = np.average(expanded_counts)
        st_d_q = np.std(expanded_counts)
        avg_std_by_pos.append((average_q, st_d_q))

    # TODO In progress, working on ensuring the error model produces the right shape
    # shape_curves = pd.DataFrame(shape_curves)
    # columns = list(range(1, 11)) + list(range(15, len(shape_curves[0]), 5))
    # shape_curves_plot = shape_curves.iloc[columns]
    # averages = []
    # for name, value in shape_curves_plot.items():
    #     averages.append(np.average(value))
    # sns.boxplot(data=shape_curves_plot, fliersize=0)
    # plt.show()

    # Calculates the average error rate
    tot_bases = read_length * records_read
    avg_err = 0
    for score in quality_scores:
        error_val = 10. ** (-score / 10.)
        _LOG.info(f"q_score={score}, error value={error_val:e}, count={qual_score_counter[score]}")
        avg_err += error_val * (qual_score_counter[score] / tot_bases)
    _LOG.info(f'Average error rate for dataset: {avg_err}')

    # Generate the sequencing error model with default average error rate
<<<<<<< HEAD
    return quality_score_probabilities, avg_err, read_length


def plot_stuff(init_q, real_q, q_range, prob_q, actual_readlen, plot_path):
    """
    Return the factorial of n, an exact integer >= 0.

    >>> plot_stuff(init_q=30, real_q==30, q_range=0, prob_q=0.5, actual_readlen=150, plot_path=output)
    'neat/model_sequencing_error/output.svg'

    """

    plt.rcParams.update({'font.size': 14, 'font.weight': 'bold', 'lines.linewidth': 3})

    plt.figure(1)
    Z = np.array(init_q).T
    X, Y = np.meshgrid(range(0, len(Z[0]) + 1), range(0, len(Z) + 1))
    plt.pcolormesh(X, Y, Z, vmin=0., vmax=0.25)
    plt.axis([0, len(Z[0]), 0, len(Z)])
    plt.yticks(range(0, len(Z), 10), range(0, len(Z), 10))
    plt.xticks(range(0, len(Z[0]), 10), range(0, len(Z[0]), 10))
    plt.xlabel('Read Position')
    plt.ylabel('Quality Score')
    plt.title('Q-Score Prior Probabilities')
    plt.colorbar()

    plt.show()

    v_min_log = [-4, 0]
    min_val = 10 ** v_min_log[0]
    q_labels = [str(n) for n in range(q_range[0], q_range[1] + 1) if n % 5 == 0]
    print(q_labels)
    q_ticks_x = [int(n) + 0.5 for n in q_labels]
    q_ticks_y = [(real_q - int(n)) - 0.5 for n in q_labels]

    for p in range(1, actual_readlen, 10):
        current_data = np.array(prob_q[p])
        for i in range(len(current_data)):
            for j in range(len(current_data[i])):
                current_data[i][j] = max(min_val, current_data[i][j])

        # matrix indices:		pcolormesh plotting:	plot labels and axes:
        #
        #      y				   ^					   ^
        #	   -->				 x |					 y |
        #  x |					    -->					    -->
        #    v 					    y					    x
        #
        # to plot a MxN matrix 'Z' with rowNames and colNames we need to:
        #
        # pcolormesh(X,Y,Z[::-1,:])		# invert x-axis
        # # swap x/y axis parameters and labels, remember x is still inverted:
        # xlim([yMin,yMax])
        # ylim([M-xMax,M-xMin])
        # xticks()
        #

        plt.figure(p + 1)
        z = np.log10(current_data)
        x, y = np.meshgrid(range(0, len(Z[0]) + 1), range(0, len(Z) + 1))
        plt.pcolormesh(x, y, z[::-1, :], vmin=v_min_log[0], vmax=v_min_log[1], cmap='jet')
        plt.xlim([q_range[0], q_range[1] + 1])
        plt.ylim([real_q - q_range[1] - 1, real_q - q_range[0]])
        plt.yticks(q_ticks_y, q_labels)
        plt.xticks(q_ticks_x, q_labels)
        plt.xlabel('\n' + r'$Q_{i+1}$')
        plt.ylabel(r'$Q_i$')
        plt.title('Q-Score Transition Frequencies [Read Pos:' + str(p) + ']')
        cb = plt.colorbar()
        cb.set_ticks([-4, -3, -2, -1, 0])
        cb.set_ticklabels([r'$10^{-4}$', r'$10^{-3}$', r'$10^{-2}$', r'$10^{-1}$', r'$10^{0}$'])

    # plt.tight_layout()
    plt.show()
    plt.savefig(f'neat/model_sequencing_error/{plot_path}', format='svg')
=======
    return avg_std_by_pos, avg_err, read_length
>>>>>>> f62030d5
<|MERGE_RESOLUTION|>--- conflicted
+++ resolved
@@ -4,11 +4,8 @@
 
 import logging
 import numpy as np
-<<<<<<< HEAD
-=======
 # TODO implement plotting
 # import seaborn as sns
->>>>>>> f62030d5
 import matplotlib.pyplot as plt
 
 from bisect import bisect_left
@@ -202,8 +199,7 @@
     _LOG.info(f'Average error rate for dataset: {avg_err}')
 
     # Generate the sequencing error model with default average error rate
-<<<<<<< HEAD
-    return quality_score_probabilities, avg_err, read_length
+    return avg_std_by_pos, avg_err, read_length
 
 
 def plot_stuff(init_q, real_q, q_range, prob_q, actual_readlen, plot_path):
@@ -277,7 +273,4 @@
 
     # plt.tight_layout()
     plt.show()
-    plt.savefig(f'neat/model_sequencing_error/{plot_path}', format='svg')
-=======
-    return avg_std_by_pos, avg_err, read_length
->>>>>>> f62030d5
+    plt.savefig(f'neat/model_sequencing_error/{plot_path}', format='svg')