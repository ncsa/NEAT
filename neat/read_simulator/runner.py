--- conflicted
+++ resolved
@@ -178,7 +178,6 @@
     """
     _LOG.info(f'Reading {options.reference}.')
 
-<<<<<<< HEAD
     reference_index = SeqIO.index(str(options.reference), "fasta")
 
     records = list(SeqIO.parse(str(options.reference), "fasta"))
@@ -190,10 +189,7 @@
             raise ValueError(f"Attempting to use reference soft-masked index (needs capitalization): {records}")
 
     _LOG.debug("Reference file indexed.")
-=======
-    reference_index = SeqIO.index(str(options.reference), 'fasta')
-    _LOG.debug("Reference file_list indexed.")
->>>>>>> 5d3b24e2
+
     if _LOG.getEffectiveLevel() < 20:
         count = 0
         for contig in reference_index:
