--- conflicted
+++ resolved
@@ -178,14 +178,9 @@
     """
     _LOG.info(f'Reading {options.reference}.')
 
-<<<<<<< HEAD
     reference_index = SeqIO.index(str(options.reference), "fasta")
     _LOG.debug("Reference file indexed.")
 
-=======
-    reference_index = SeqIO.index(str(options.reference), 'fasta')
-    _LOG.debug("Reference file indexed.")
->>>>>>> f2304133
     if _LOG.getEffectiveLevel() < 20:
         count = 0
         for contig in reference_index:
