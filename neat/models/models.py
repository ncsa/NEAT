"""
Classes for the mutation models used for each variant type to be included,
along with helper functions, used in this simulation. Every Variant type in variants > variant_types
must have a corresponding model in order to be fully implemented.
"""

import re
import logging
import abc

from bisect import bisect_left
from numpy.random import Generator
from Bio.Seq import Seq

from neat import variants

from ..common import TRI_IND, ALLOWED_NUCL, NUC_IND, DINUC_IND
from .default_mutation_model import *
from .default_sequencing_error_model import *
from .default_gc_bias_model import *
from .default_fraglen_model import *

__all__ = [
    "MutationModel",
    "SequencingErrorModel",
    "GcModel",
    "FragmentLengthModel",
    "InsertionModel",
    "DeletionModel",
    "SnvModel"
]

_LOG = logging.getLogger(__name__)


def take_closest(my_list: np.ndarray, my_number: float):
    """
    Helper function that assumes my_list is sorted. Returns closest value to my_number.
    This is necessary because most quality scores are binned these days.

    If two numbers are equally close, return the smaller number.
    """
    pos = bisect_left(my_list, my_number)
    if pos == 0:
        return my_list[0]
    if pos == len(my_list):
        return my_list[-1]
    before = my_list[pos - 1]
    after = my_list[pos]
    if after - my_number < my_number - before:
        return after
    else:
        return before


class VariantModel(abc.ABC):
    _type = ...
    _description = ...

    @abc.abstractmethod
    def __init__(self):
        ...


class InsertionModel(VariantModel):
    """
    An insertion type mutation, which is usually when the DNA replication process slips and
    repeats a region of the chromosome, but can be random or happen by other means.

    Also includes a summary of the dataset, and a method to use an rng to fetch
    an insertion length or list of insertion lengths

    :param insert_len_model: keys are possible lengths of inserts, values are weights of each
    :param rng: optional random number generator. For generating this model, no RNG is needed. But for a run,
                we'll need the rng to perform certain methods.
    """
    _type = Insertion
    _description = "An insertion of N nucleotides into a chromosome."

    def __init__(self,
<<<<<<< HEAD
                 insert_lengths: np.ndarray[int],
                 ins_len_weights: np.ndarray[float],
=======
                 insert_len_model: dict[int: float, ...],
>>>>>>> 10602cf3
                 rng: Generator = None):
        self.insert_len_model = insert_len_model
        self.rng = rng

    def get_insertion_length(self, size: int = 1) -> int | list[int]:
        """
        Get size number of inserts lengths. Size == 1 results in an int return, else a list of ints.

        :param size: Number of insert lengths to generate. Default is one, which returns an int value.
                     Greater than 1 returns a list of ints.
        :return: int or list of ints.
        """
        return self.rng.choice(a=list(self.insert_len_model),
                               p=[*self.insert_len_model.values()],
                               size=size, shuffle=False)


class DeletionModel(VariantModel):
    """
    This type is a deletion of some length. This is when a nucleotide or series of
    nucleotides is simply omitted during DNA replication.

    :param deletion_len_model: keys are possible lengths of deletion, values are probabilities of those values
    :param rng: optional random number generator. For generating this model, no RNG is needed. But for a run,
            we'll need the rng to perform certain methods.
    """
    _type = Deletion
    _description = "A deletion of N bases"

    def __init__(self,
<<<<<<< HEAD
                 deletion_lengths: np.ndarray[int],
                 del_len_weights: np.ndarray[float],
=======
                 deletion_len_model: dict[int: float, ...],
>>>>>>> 10602cf3
                 rng: Generator = None):
        self.deletion_len_model = deletion_len_model
        self.rng = rng

    def get_deletion_length(self, size: int = 1) -> int | list[int]:
        """
        Get size number of inserts lengths. Size == 1 results in an int return, else a list of ints.

        :param size: Number of insert lengths to generate. Default is one, which returns an int value.
                     Greater than 1 returns a list of ints.
        :return: int or list of ints.
        """
        if size == 1:
            # Using size = anything results in an array return, so we simplify when size = 1 to get an int return
            return self.rng.choice(a=[*self.deletion_len_model],
                                   p=[*self.deletion_len_model.values()],
                                   shuffle=False)

        return self.rng.choice(a=[*self.deletion_len_model],
                               p=[*self.deletion_len_model.values()],
                               size=size, shuffle=False)


class SnvModel(VariantModel):
    """
    This type is a substitution of a single base in a DNA strand, also called a single nucleotide variant (SNV)
    or single nucleotide polymorphism (SNP). This is when a nucleotide or series of
    nucleotides is simply omitted during DNA replication. This is the most common type of
    mutation.

    The original NEAT researchers found a correlation between trinucleotide context of the SNP
    and the transition rate. The summary input parameters describe that relationship.
    The default model assumes no trinculeotide bias in SNPs and chose a base to transition to at random.

    :param trinuc_trans_matrices: 3D array of matrices representing the transition probabilities of each trinucleotide combination,
                                  where each matrix represents the probability of a particular
    :param trinuc_trans_bias: The bias of each of the 64 possible trinucleotide combinations,
                              as derived from input data. Our base assumption will be no bias
    :param rng: optional random number generator. For generating this model, no RNG is needed. But for a run,
            we'll need the rng to perform certain methods.
    """
    _type = SingleNucleotideVariant
    _description = "Substitution"

    def __init__(self,
<<<<<<< HEAD
                 trinuc_trans_matrices: np.ndarray[float] = None,
                 trinuc_trans_bias: dict = None,
=======
                 trinuc_trans_matrices: np.ndarray = None,
                 trinuc_trans_bias: np.ndarray = None,
>>>>>>> 10602cf3
                 rng: Generator = None):

        self.trinuc_trans_matrices = trinuc_trans_matrices
        self.trinuc_trans_bias = trinuc_trans_bias
        self.no_bias = False
        if not np.any(self.trinuc_trans_matrices) and not trinuc_trans_bias:
            self.no_bias = True
        self.trinuc_bias_map = None
        self.rng = rng

        # Some local variables for modeling
        self.local_trinuc_bias: np.array = None
        self.local_sequence: Seq or None = None

    def map_local_trinuc_bias(self,
                              sequence: Seq,
                              ngaps: np.ndarray):
        """
        Create a map of a given input sequence, showing the most likely places within the sequence
        for a substitution to occur. N regions are set to 0, so no SNV will happen in those locations.

        :param sequence: A sequence of bases to create a bias model for.
        :param ngaps: A list of dictionaries, each describing an ngap.
        :return: A list of the bias factors by position.
        """
        # If the sequence is unchanged, we don't want to process again.
        if not self.local_sequence == sequence:

            # start by assuming no bias. Each of the 64 valid trinucleotide combinations mutate with equal frequency.
            self.local_trinuc_bias = np.ones(len(sequence), dtype=float)

            # If there are ngaps we'll set the bias rate to zero in those areas
            self.local_trinuc_bias[np.where(ngaps == 0)] = 0.0

            # If the model was set up with no bias, then we skip the biasing part
            if not self.no_bias:
                # Update the map bias at the central position for that trinuc
                for trinuc in ALL_TRI:
                    for match in re.finditer(trinuc, str(sequence)):
                        self.local_trinuc_bias[match.start() + 1] = self.trinuc_trans_bias[TRI_IND[trinuc]]

            # Now we normalize the bias
            self.local_trinuc_bias = self.local_trinuc_bias / sum(self.local_trinuc_bias)
            self.local_sequence = sequence

    def sample_trinucs(self) -> int:
        """
        Thus functon takes a trinuc map (as generated by map_trinuc_bias) or part of a trinuc
        map and determines a random location within that map, weighted by the bias (if any)

        :return: the index of the chosen position
        """
        return int(self.rng.choice(a=np.arange(len(self.local_trinuc_bias)), p=self.local_trinuc_bias))


class MutationModel(SnvModel, InsertionModel, DeletionModel):
    """
    A mutation model. Stores various characteristics of the mutation module used in NEAT.
    Because this class in instantiating specific mutation types, kwargs will need to be employed to
    give the mutations all the parameters they need.

    :param avg_mut_rate: average mutation rate for the modeled data set
    :param homozygous_freq: How frequently reads are homozygous (hard coded as 0.010)
                            (note, we need to investigate the equivalent with polyploid organisms)
    :param variant_probs: A list of probabilities for the possible variant types. Note that SNV chance must
        always equal 1 - sum(all other variant probs), or a RunTime error will result. If the length of this list
        doesn't match the length of the list of possible variant types, a RunTime error will result.
        The current list is: (Probability of mutation being an insertion,
                              Probability of a mutation being a deletion,
                              Probability of the mutation being a single nucleotide variant)
    :param is_cancer: Whether the model is for cancer
    :param rng: optional random number generator. For generating this model, no RNG is needed. But for a run,
            we'll need the rng to perform certain methods. Must be set for runs.
    :param trinuc_trans_matrices: The transition matrices for the trinuc
        patterns.
    :param trinuc_trans_bias: The bias for each possible trinucleotide, as measured in the
        input dataset.
    :param insert_len_model: The model for the insertion length
    :param deletion_len_model: The model for teh deletion length
    """

    def __init__(self,
<<<<<<< HEAD
                 avg_mut_rate: float,
                 homozygous_freq: float,
                 insertion_chance: float,
                 deletion_chance: float,
                 substitution_chance: float,
                 trinuc_trans_matrices: np.ndarray[float],
                 trinuc_trans_bias: dict,
                 insertion_lengths: np.ndarray[int],
                 insertion_weights: np.ndarray[float],
                 deletion_lengths: np.ndarray[int],
                 deletion_weights: np.ndarray[float],
=======
                 avg_mut_rate: float = default_avg_mut_rate,
                 homozygous_freq: float = default_homozygous_freq,
                 variant_probs: dict[variants: float, ...] = default_variant_probs,
                 transition_matrix: np.ndarray = default_mutation_sub_matrix,
>>>>>>> 10602cf3
                 is_cancer: bool = False,
                 rng: Generator = None,
                 # Any new parameters needed for new models should go below
                 trinuc_trans_matrices: np.ndarray = default_trinuc_trans_matrices,
                 trinuc_trans_bias: np.ndarray = default_trinuc_trans_bias,
                 insert_len_model: dict[int: float] = default_insertion_len_model,
                 deletion_len_model: dict[int: float] = default_deletion_len_model):

        # Any new mutation types will need to be instantiated in the mutation model here
        SnvModel.__init__(self,
                          trinuc_trans_matrices=trinuc_trans_matrices,
                          trinuc_trans_bias=trinuc_trans_bias)
        InsertionModel.__init__(self, insert_len_model=insert_len_model)
        DeletionModel.__init__(self, deletion_len_model=deletion_len_model)

<<<<<<< HEAD
        Substitution.__init__(trinuc_trans_matrices, trinuc_trans_bias)
        Insertion.__init__(insertion_lengths, insertion_weights)
        Deletion.__init__(deletion_lengths, deletion_weights)

        # We'll insert more mutation types as we go
=======
>>>>>>> 10602cf3
        self.avg_mut_rate = avg_mut_rate
        self.homozygous_freq = homozygous_freq

        if not np.isclose(sum(variant_probs.values()), 1):
            raise ValueError("Probabilities do not add up to 1.")

        self.variant_probs = variant_probs
        self.transition_matrix = transition_matrix
        self.is_cancer = is_cancer
        self.rng = rng
        self.all_dels = []
        self.all_ins = []

    def get_mutation_type(self) -> variants:
        """
        Picks one of the mutation types at random using a weighted list from the model.
        Note that the order of mutation types is Insertion, Deletion, SNV. To update the model selection if any
        new variant types are added, you'll need to import the type and add it to the return of this method

        :return: One of the defined variant type classes.
        """
        return self.rng.choice(a=[*self.variant_probs],
                               p=[*self.variant_probs.values()])

    def is_homozygous(self) -> bool:
        """
        Randomly samples from the homozygous frequency to get either a true or false.

        :return: True or False
        """
        return True if self.rng.random() <= self.homozygous_freq else False

    """
    Each new variant will need a generation method here).
    """
    def generate_snv(self, trinucleotide: Seq, reference_location: int) -> SingleNucleotideVariant:
        """
        This takes a location on the sequence and a location within the reference and returns a new SNV

        :param trinucleotide: The trinuc of interest for this variant
        :param reference_location: The same position, relative to the reference,
            used to retrieve the current reference base.
        :return: A randomly generated variant
        """
        # First determine which matrix to use
        transition_matrix = self.trinuc_trans_matrices[DINUC_IND[trinucleotide[:2]]]
        # then determine the trans probs based on the middle nucleotide
        transition_probs = transition_matrix[NUC_IND[trinucleotide[1]]]
        # Now pick a random alt, weighted by the probabilities
        alt = self.rng.choice(ALLOWED_NUCL, p=transition_probs)
        temp_snv = SingleNucleotideVariant(reference_location, alt=alt)
        self.all_ins.append(temp_snv)
        return temp_snv

    def generate_insertion(self, location: int, ref: Seq) -> Insertion:
        """
        This method generates an insertion object, based on the insertion model

        :param location: The location of the variant, relative to the reference
        :param ref: The reference for which to generate the variant
        :return:
        """
        # Note that insertion length model is based on the number of bases inserted. We add 1 to the length
        # to get the length of the VCF version of the variant.
        length = self.get_insertion_length() + 1
        insertion = ''.join(self.rng.choice(ALLOWED_NUCL, size=length))
        alt = ref + insertion
        return Insertion(location, length, alt)

    def generate_deletion(self, location) -> Deletion:
        """
        Takes a location and returns a deletion object

        :param location:
        :return:
        """
        # Note that the deletion length model is based on the number of bases deleted,
        # so we add 1 to account for the common base between ref and alt.
        length = self.get_deletion_length() + 1
        # Plus one so we make sure to grab the first base too
        # Note: if we happen to go past the end of the sequence, it will just be shorter.
        temp_del = Deletion(location, length)
        self.all_dels.append(temp_del)
        return temp_del


class SequencingErrorModel(SnvModel, DeletionModel, InsertionModel):
    """
    This is a SequencingErrorModel class, based on the old SequencingError. This covers both errors and quality
    scores, since they are intimately related. There are three types of
    errors possible: substitutions, insertions, and deletions, similar to mutations, but
    simpler. Note that the three input probabilities must add up to 1.0 and the length the list of indel lengths
    must be equal to the length of its corresponding probabilities.

    :param avg_seq_error: A float giving the average rate of sequencing errors, either defined by data or user input.
    :param read_length: The read length derived from real data.
    :param transition_matrix: 2x2 matrix that gives the probability of each base transitioning to another.
    :param quality_scores: numpy array of ints of the PHRED quality scores possible from the sequencing machine
    :param qual_score_probs: A numpy array of arrays of floats. Each inner array has a length equal to the length
                             of the quality scores list. The number of arrays is equal to the number of positions
                             of reads in the dataset. The default model uses an array of length 101. Each row
                             tells you the probability of getting each quality score at that position along the read.
    :param rescale_qualities: If set to true, NEAT will attempt to rescale the qualities based on the input error
                              model, rather than using the qualities derived from the real data.
    :param variant_probs: Probability dict for each valid variant type
    :param indel_len_model: Similar to mutation model, but simpler because errors tend not to be complicated. One dict
        covers both insertions and deletions.
    :param is_uniform: Some machines use uniform quality scores. This makes simulation a little easier.
    :param rng: optional random number generator. For generating this model, no RNG is needed. But for a run,
        we'll need the rng to perform certain methods.
    """

    def __init__(self,
                 avg_seq_error: float = default_avg_seq_error,
                 read_length: int = default_read_length,
                 transition_matrix: np.ndarray = default_error_transition_matrix,
                 quality_scores: np.ndarray = default_quality_scores,
                 qual_score_probs: np.ndarray = default_qual_score_probs,
                 variant_probs: dict[variants: float] = default_error_variant_probs,
                 indel_len_model: dict[int: float] = default_indel_len_model,
                 insertion_model: np.ndarray = default_insertion_model,
                 rescale_qualities: bool = False,
                 is_uniform: bool = False,
                 rng: Generator = None):

        SnvModel.__init__(self)
        InsertionModel.__init__(self, indel_len_model)
        DeletionModel.__init__(self, indel_len_model)

        self.variant_probs = variant_probs

        self.average_error = avg_seq_error
        self.read_length = read_length
        self.transition_matrix = transition_matrix

        self.quality_scores = quality_scores
        # pre-compute the error rate for each quality score. This is the inverse of the phred score equation
        self.quality_score_error_rate: dict[int, float] = {x: 10. ** (-x / 10) for x in self.quality_scores}
        self.read_length = read_length
        self.quality_score_probability_matrix = qual_score_probs
        self.rescale_qualities = rescale_qualities
        self.is_uniform = is_uniform
        self.insertion_model = insertion_model
        self.uniform_quality_score = None
        if self.is_uniform:
            converted_avg_err = take_closest(self.quality_scores,
                                             int(-10. * np.log10(self.average_error)))
            # Set score to the lower of the max of the quality scores and the bin closest to the input avg error.
            self.uniform_quality_score = min([max(self.quality_scores), converted_avg_err])
        self.rng = rng

    def get_sequencing_errors(self,
                              quality_scores: np.ndarray):
        """
        Inserts errors of type substitution, insertion, or deletion into read_data, and assigns a quality score
        based on the container model.
        :param quality_scores: Array of quality scores for the read
        :return: modified sequence and associated quality scores

        """

        sequencing_errors = []

        # The use case here would be someone running a simulation where they want no sequencing errors.
        # No need to run any loops in this case.
        if self.average_error == 0:
            return sequencing_errors
        else:
            for i in range(self.read_length):
                if self.rng.random() < self.quality_score_error_rate[quality_scores[i]]:
                    sequencing_errors.append(i)


        # number_deletions_so_far = 0
        # # don't allow indel errors to occur on subsequent positions
        # previous_indel = -2
        # # don't allow other sequencing errors to occur on bases removed by deletion errors
        # del_blacklist = []
        #
        # for index in sequencing_errors[::-1]:
        #     # determine error type
        #     is_sub = True
        #     # This check checks that we are not trying to insert indels at the end of a read,
        #     # or overlapping with a different indel.
        #     if index != 0 and \
        #             index != self.read_length - 1 - max(self.indel_lengths) and \
        #             abs(index - previous_indel) > 1:
        #         if rng.random() < self.indel_probability:
        #             is_sub = False
        #
        #     # Insert substitution error
        #     if is_sub:
        #         current_nucleotide = read_data[index]
        #         nuc_index = ALLOWED_NUCL.index(current_nucleotide)
        #         # take the zero index because this returns a list of length 1.
        #         new_nucleotide = self.substitution_model[nuc_index].sample()
        #         introduced_errors.append(('S', 1, index, current_nucleotide, new_nucleotide))
        #
        #     # insert indel error:
        #     else:
        #         # Need to take the first element because this returns a list with 1 element.
        #         indel_len = self.indel_length_model.sample()
        #
        #         # insertion error:
        #         if options.rng.random() < self.insertion_probability:
        #             current_nucleotide = read_data[index]
        #             insert = options.rng.choice(ALLOWED_NUCL, p=self.nucleotide_insertion_model, size=indel_len)
        #             new_nucleotide = current_nucleotide + "".join(insert)
        #             introduced_errors.append(('I', len(new_nucleotide) - 1, index, current_nucleotide, new_nucleotide))
        #
        #         elif index < self.read_length - 2 - number_deletions_so_far:
        #             current_nucleotide = read_data[index: index + indel_len + 1]
        #             new_nucleotide = read_data[index]
        #             number_deletions_so_far += len(current_nucleotide) - 1
        #             introduced_errors.append(('D', len(current_nucleotide) - 1, index,
        #                                       current_nucleotide, new_nucleotide))
        #             del_blacklist.extend(list(range(index + 1, index + indel_len + 1)))
        #
        #         previous_indel = indexsubstitution_probability
        #
        # # Remove blacklisted errors
        # for i in range(len(introduced_errors) - 1, -1, -1):
        #     if introduced_errors[i][2] in del_blacklist:
        #         del introduced_errors[i]
        #
        # return out_qualities, introduced_errors
        return sequencing_errors

    def quality_index_remap(self, input_read_length):
        if input_read_length == self.read_length:
            return list(range(self.read_length))
        else:
            # This is basically a way to evenly spread the distribution across the number of bases in the read
            return np.array([max([0, input_read_length * n // self.read_length]) for n in range(self.read_length)])

    def get_quality_scores(self,
                           input_read_length: int) -> np.ndarray:
        """
        Takes a read_length and rng and returns an array of quality scores

        :param input_read_length: The desired length of the quality score array
        :return: An array of quality scores.
        """
        if self.uniform_quality_score:
            return np.array([self.uniform_quality_score] * input_read_length)
        else:
            quality_index_map = self.quality_index_remap(input_read_length)
            temp_qual_array = []
            for i in range(input_read_length):
                score = self.rng.choice(a=self.quality_scores,
                                        p=self.quality_score_probability_matrix[quality_index_map[i]])
                temp_qual_array.append(score)

        if self.rescale_qualities:
            _LOG.warning(f'Quality scores no longer exactly representative of input error probability. '
                         f'Error model scaled to match desired rate...\n'
                         f'Note that this may not have much effect on binned rates.')
            # Note that rescaling won't have much effect on binned quality scores.
            # First we rescale the quality score literals then convert back to phred score (with the 0.5
            # causing borderline cases to take the next highest number).
            rescaled_quals = [max([0, int(-10. * np.log10(self.average_error *
                                                          self.quality_score_error_rate[n]) + 0.5)])
                              for n in temp_qual_array]
            # Now rebin the quality scores.
            temp_qual_array = np.array([take_closest(self.quality_scores, n) for n in rescaled_quals])

        return temp_qual_array


class GcModel:
    """
    This model correlates GC concentration and coverage, within a given window size.
    For example, given a window size of 50, the model shows the bias at each level of
    GC concentration, from 0-50, using the index of the list as the count. For a 50-base
    window with 0 GCs, the coverage bias may be 0.25, at 20 GCs, 1.25. This is based
    on the number of reads per base within that window, on average, across the dataset.

    :param window_size: the size of the sliding window used to measure GC content.
    :param gc_bias: The coverage bias at each GC-count for the window size
    """

    def __init__(self,
                 window_size: int = default_window_size,
                 gc_bias: np.ndarray = default_gc_bias):
        # assign the model attributes.
        self.window_size = window_size
        self.gc_bias = gc_bias

    def create_coverage_bias_vector(self, sequence: Seq) -> np.ndarray:
        """
        Generates a vector of coverage bias per position, based on the GC concentration of the input sequence.
        :param sequence: A sequence to check coverage for and generate the vector.
        :return: A numpy array of the coverage bias, per position.
        """
        coverage_bias = []
        for i in range(0, len(sequence), self.window_size):
            subsequence = sequence[i: i + self.window_size]
            gc_count = subsequence.count('G') + subsequence.count('C')
            coverage_bias.extend([self.gc_bias[gc_count]] * self.window_size)
        return np.array(coverage_bias)


class FragmentLengthModel:
    """
    A model of the fragment length based on mean and standard deviation of the dataset.

    :param fragment_mean: the mean of the collection of fragment lengths derived from data
    :param fragment_std: the standard deviation of the collection of fragment lengths derived from data
    :param fragment_max: the largest fragment observed in the data
    :param fragment_min: the smallest fragment observed in data
    """

    def __init__(self,
                 fragment_mean: float = default_fragment_mean,
                 fragment_std: float = default_fragment_std,
                 fragment_max: int = default_fragment_max,
                 fragment_min: int = default_fragment_min,
                 rng: Generator = None):
        self.fragment_mean = fragment_mean
        self.fragment_st_dev = fragment_std
        self.fragment_max = fragment_max
        self.fragment_min = fragment_min
        self.rng = rng

    def generate_fragments(self,
                           count: int) -> np.array:
        """
        Generates count number of fragments based on the mean and standard deviation.

        :param count: How many fragments to generate. Some may get filtered out, so the count is not
                      guaranteed.
        :return: A numpy list of fragment random fragment lengths sampled from the model.
        """
        # generates a distribution, assuming normality, then rounds the result and converts to ints
        dist = np.round(self.rng.normal(self.fragment_mean, self.fragment_st_dev, size=count)).astype(int)
        # filter the list to throw out outliers.
        dist = np.array([x for x in dist if self.fragment_min <= x <= self.fragment_max])
        if len(dist) < count/2:
            # This is an edge case, but just in case we had a very weird sample, we'll try to add a few more.
            add_on = self.generate_fragments(count//2)
            np.concatenate((dist, add_on))

        return dist


<|MERGE_RESOLUTION|>--- conflicted
+++ resolved
@@ -9,6 +9,7 @@
 import abc
 
 from bisect import bisect_left
+import numpy as np
 from numpy.random import Generator
 from Bio.Seq import Seq
 
@@ -78,12 +79,7 @@
     _description = "An insertion of N nucleotides into a chromosome."
 
     def __init__(self,
-<<<<<<< HEAD
-                 insert_lengths: np.ndarray[int],
-                 ins_len_weights: np.ndarray[float],
-=======
-                 insert_len_model: dict[int: float, ...],
->>>>>>> 10602cf3
+                 insert_len_model: dict[int: float],
                  rng: Generator = None):
         self.insert_len_model = insert_len_model
         self.rng = rng
@@ -114,12 +110,7 @@
     _description = "A deletion of N bases"
 
     def __init__(self,
-<<<<<<< HEAD
-                 deletion_lengths: np.ndarray[int],
-                 del_len_weights: np.ndarray[float],
-=======
-                 deletion_len_model: dict[int: float, ...],
->>>>>>> 10602cf3
+                 deletion_len_model: dict[int: float],
                  rng: Generator = None):
         self.deletion_len_model = deletion_len_model
         self.rng = rng
@@ -165,13 +156,8 @@
     _description = "Substitution"
 
     def __init__(self,
-<<<<<<< HEAD
-                 trinuc_trans_matrices: np.ndarray[float] = None,
-                 trinuc_trans_bias: dict = None,
-=======
                  trinuc_trans_matrices: np.ndarray = None,
                  trinuc_trans_bias: np.ndarray = None,
->>>>>>> 10602cf3
                  rng: Generator = None):
 
         self.trinuc_trans_matrices = trinuc_trans_matrices
@@ -254,24 +240,10 @@
     """
 
     def __init__(self,
-<<<<<<< HEAD
-                 avg_mut_rate: float,
-                 homozygous_freq: float,
-                 insertion_chance: float,
-                 deletion_chance: float,
-                 substitution_chance: float,
-                 trinuc_trans_matrices: np.ndarray[float],
-                 trinuc_trans_bias: dict,
-                 insertion_lengths: np.ndarray[int],
-                 insertion_weights: np.ndarray[float],
-                 deletion_lengths: np.ndarray[int],
-                 deletion_weights: np.ndarray[float],
-=======
                  avg_mut_rate: float = default_avg_mut_rate,
                  homozygous_freq: float = default_homozygous_freq,
-                 variant_probs: dict[variants: float, ...] = default_variant_probs,
+                 variant_probs: dict[variants: float] = default_variant_probs,
                  transition_matrix: np.ndarray = default_mutation_sub_matrix,
->>>>>>> 10602cf3
                  is_cancer: bool = False,
                  rng: Generator = None,
                  # Any new parameters needed for new models should go below
@@ -287,14 +259,6 @@
         InsertionModel.__init__(self, insert_len_model=insert_len_model)
         DeletionModel.__init__(self, deletion_len_model=deletion_len_model)
 
-<<<<<<< HEAD
-        Substitution.__init__(trinuc_trans_matrices, trinuc_trans_bias)
-        Insertion.__init__(insertion_lengths, insertion_weights)
-        Deletion.__init__(deletion_lengths, deletion_weights)
-
-        # We'll insert more mutation types as we go
-=======
->>>>>>> 10602cf3
         self.avg_mut_rate = avg_mut_rate
         self.homozygous_freq = homozygous_freq
 
