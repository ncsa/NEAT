"""
Classes for the mutation models used for each variant type to be included,
along with helper functions, used in this simulation. Every Variant type in variants > variant_types
must have a corresponding model in order to be fully implemented.
"""

import re
import logging
import abc

from bisect import bisect_left
import numpy as np
from numpy.random import Generator
from Bio.Seq import Seq
from Bio import SeqRecord

from neat import variants

from ..common import TRI_IND, ALLOWED_NUCL, NUC_IND, DINUC_IND
from .default_mutation_model import *
from .default_sequencing_error_model import *
from .default_gc_bias_model import *
from .default_fraglen_model import *

__all__ = [
    "MutationModel",
    "SequencingErrorModel",
    "GcModel",
    "FragmentLengthModel",
    "InsertionModel",
    "DeletionModel",
    "SnvModel",
    "ErrorContainer"
]

_LOG = logging.getLogger(__name__)


def take_closest(my_list: np.ndarray, my_number: float):
    """
    Helper function that assumes my_list is sorted. Returns closest value to my_number.
    This is necessary because most quality scores are binned these days.

    If two numbers are equally close, return the smaller number.
    """
    pos = bisect_left(my_list, my_number)
    if pos == 0:
        return my_list[0]
    if pos == len(my_list):
        return my_list[-1]
    before = my_list[pos - 1]
    after = my_list[pos]
    if after - my_number < my_number - before:
        return after
    else:
        return before


class VariantModel(abc.ABC):
    _type = ...
    _description = ...

    @abc.abstractmethod
    def __init__(self):
        ...


class InsertionModel(VariantModel):
    """
    An insertion type mutation, which is usually when the DNA replication process slips and
    repeats a region of the chromosome, but can be random or happen by other means.

    Also includes a summary of the dataset, and a method to use an rng to fetch
    an insertion length or list of insertion lengths

    :param insert_len_model: keys are possible lengths of inserts, values are weights of each
    :param rng: optional random number generator. For generating this model, no RNG is needed. But for a run,
                we'll need the rng to perform certain methods.
    """
    _type = Insertion
    _description = "An insertion of N nucleotides into a chromosome."

    def __init__(self,
                 insert_len_model: dict[int: float],
                 rng: Generator = None):
        self.insert_len_model = insert_len_model
        self.rng = rng

<<<<<<< HEAD
    def get_insertion_length(self, size: int = None) -> int | list[int, ...]:
=======
    def get_insertion_length(self, size: int = 1) -> int | list[int]:
>>>>>>> b93a4a80
        """
        Get size number of inserts lengths. Size == 1 results in an int return, else a list of ints.

        :param size: Number of insert lengths to generate. Default is one, which returns an int value.
                     Greater than 1 returns a list of ints.
        :return: int or list of ints.
        """
        return self.rng.choice(a=list(self.insert_len_model),
                               p=[*self.insert_len_model.values()],
                               size=size, shuffle=False)


class DeletionModel(VariantModel):
    """
    This type is a deletion of some length. This is when a nucleotide or series of
    nucleotides is simply omitted during DNA replication.

    :param deletion_len_model: keys are possible lengths of deletion, values are probabilities of those values
    :param rng: optional random number generator. For generating this model, no RNG is needed. But for a run,
            we'll need the rng to perform certain methods.
    """
    _type = Deletion
    _description = "A deletion of N bases"

    def __init__(self,
                 deletion_len_model: dict[int: float],
                 rng: Generator = None):
        self.deletion_len_model = deletion_len_model
        self.rng = rng

<<<<<<< HEAD
    def get_deletion_length(self, size: int = None) -> int | list[int, ...]:
=======
    def get_deletion_length(self, size: int = 1) -> int | list[int]:
>>>>>>> b93a4a80
        """
        Get size number of inserts lengths. Size == 1 results in an int return, else a list of ints.

        :param size: Number of insert lengths to generate. Default is one, which returns an int value.
                     Greater than 1 returns a list of ints.
        :return: int or list of ints.
        """
        return self.rng.choice(a=[*self.deletion_len_model],
                               p=[*self.deletion_len_model.values()],
                               size=size, shuffle=False)


class SnvModel(VariantModel):
    """
    This type is a substitution of a single base in a DNA strand, also called a single nucleotide variant (SNV)
    or single nucleotide polymorphism (SNP). This is when a nucleotide or series of
    nucleotides is simply omitted during DNA replication. This is the most common type of
    mutation.

    The original NEAT researchers found a correlation between trinucleotide context of the SNP
    and the transition rate. The summary input parameters describe that relationship.
    The default model assumes no trinculeotide bias in SNPs and chose a base to transition to at random.

    :param trinuc_trans_matrices: 3D array of matrices representing the transition probabilities of each trinucleotide combination,
                                  where each matrix represents the probability of a particular
    :param trinuc_trans_bias: The bias of each of the 64 possible trinucleotide combinations,
                              as derived from input data. Our base assumption will be no bias
    :param rng: optional random number generator. For generating this model, no RNG is needed. But for a run,
            we'll need the rng to perform certain methods.
    """
    _type = SingleNucleotideVariant
    _description = "Substitution"

    def __init__(self,
                 trinuc_trans_matrices: np.ndarray = None,
                 trinuc_trans_bias: np.ndarray = None,
                 rng: Generator = None):

        self.trinuc_trans_matrices = trinuc_trans_matrices
        self.trinuc_trans_bias = trinuc_trans_bias
        self.no_bias = False
        if not np.any(self.trinuc_trans_matrices) and not trinuc_trans_bias:
            self.no_bias = True
        self.trinuc_bias_map = None
        self.rng = rng

        # Some local variables for modeling
        self.local_trinuc_bias: np.array = None
        self.local_sequence: Seq or None = None

    def map_local_trinuc_bias(self,
                              sequence: Seq,
                              ngaps: np.ndarray):
        """
        Create a map of a given input sequence, showing the most likely places within the sequence
        for a substitution to occur. N regions are set to 0, so no SNV will happen in those locations.

        :param sequence: A sequence of bases to create a bias model for.
        :param ngaps: A list of dictionaries, each describing an ngap.
        :return: A list of the bias factors by position.
        """
        # If the sequence is unchanged, we don't want to process again.
        if not self.local_sequence == sequence:

            # start by assuming no bias. Each of the 64 valid trinucleotide combinations mutate with equal frequency.
            self.local_trinuc_bias = np.ones(len(sequence), dtype=float)

            # If there are ngaps we'll set the bias rate to zero in those areas
            self.local_trinuc_bias[np.where(ngaps == 0)] = 0.0

            # If the model was set up with no bias, then we skip the biasing part
            if not self.no_bias:
                # Update the map bias at the central position for that trinuc
                for trinuc in ALL_TRI:
                    for match in re.finditer(trinuc, str(sequence)):
                        self.local_trinuc_bias[match.start() + 1] = self.trinuc_trans_bias[TRI_IND[trinuc]]

            # Now we normalize the bias
            self.local_trinuc_bias = self.local_trinuc_bias / sum(self.local_trinuc_bias)
            self.local_sequence = sequence

    def sample_trinucs(self) -> int:
        """
        Thus functon takes a trinuc map (as generated by map_trinuc_bias) or part of a trinuc
        map and determines a random location within that map, weighted by the bias (if any)

        :return: the index of the chosen position
        """
        return int(self.rng.choice(a=np.arange(len(self.local_trinuc_bias)), p=self.local_trinuc_bias))


class MutationModel(SnvModel, InsertionModel, DeletionModel):
    """
    A mutation model. Stores various characteristics of the mutation module used in NEAT.
    Because this class in instantiating specific mutation types, kwargs will need to be employed to
    give the mutations all the parameters they need.

    :param avg_mut_rate: average mutation rate for the modeled data set
    :param homozygous_freq: How frequently reads are homozygous (hard coded as 0.010)
                            (note, we need to investigate the equivalent with polyploid organisms)
    :param variant_probs: A list of probabilities for the possible variant types. Note that SNV chance must
        always equal 1 - sum(all other variant probs), or a RunTime error will result. If the length of this list
        doesn't match the length of the list of possible variant types, a RunTime error will result.
        The current list is: (Probability of mutation being an insertion,
                              Probability of a mutation being a deletion,
                              Probability of the mutation being a single nucleotide variant)
    :param is_cancer: Whether the model is for cancer
    :param rng: optional random number generator. For generating this model, no RNG is needed. But for a run,
            we'll need the rng to perform certain methods. Must be set for runs.
    :param trinuc_trans_matrices: The transition matrices for the trinuc
        patterns.
    :param trinuc_trans_bias: The bias for each possible trinucleotide, as measured in the
        input dataset.
    :param insert_len_model: The model for the insertion length
    :param deletion_len_model: The model for teh deletion length
    """

    def __init__(self,
                 avg_mut_rate: float = default_avg_mut_rate,
                 homozygous_freq: float = default_homozygous_freq,
                 variant_probs: dict[variants: float] = default_variant_probs,
                 transition_matrix: np.ndarray = default_mutation_sub_matrix,
                 is_cancer: bool = False,
                 rng: Generator = None,
                 # Any new parameters needed for new models should go below
                 trinuc_trans_matrices: np.ndarray = default_trinuc_trans_matrices,
                 trinuc_trans_bias: np.ndarray = default_trinuc_trans_bias,
                 insert_len_model: dict[int: float] = default_insertion_len_model,
                 deletion_len_model: dict[int: float] = default_deletion_len_model):

        # Any new mutation types will need to be instantiated in the mutation model here
        SnvModel.__init__(self,
                          trinuc_trans_matrices=trinuc_trans_matrices,
                          trinuc_trans_bias=trinuc_trans_bias)
        InsertionModel.__init__(self, insert_len_model=insert_len_model)
        DeletionModel.__init__(self, deletion_len_model=deletion_len_model)

        self.avg_mut_rate = avg_mut_rate
        self.homozygous_freq = homozygous_freq

        if not np.isclose(sum(variant_probs.values()), 1):
            raise ValueError("Probabilities do not add up to 1.")

        self.variant_probs = variant_probs
        self.transition_matrix = transition_matrix
        self.is_cancer = is_cancer
        self.rng = rng
        self.all_dels = []
        self.all_ins = []

    def get_mutation_type(self) -> variants:
        """
        Picks one of the mutation types at random using a weighted list from the model.
        Note that the order of mutation types is Insertion, Deletion, SNV. To update the model selection if any
        new variant types are added, you'll need to import the type and add it to the return of this method

        :return: One of the defined variant type classes.
        """
        return self.rng.choice(a=[*self.variant_probs],
                               p=[*self.variant_probs.values()])

    def is_homozygous(self) -> bool:
        """
        Randomly samples from the homozygous frequency to get either a true or false.

        :return: True or False
        """
        return True if self.rng.random() <= self.homozygous_freq else False

    """
    Each new variant will need a generation method here).
    """
    def generate_snv(self, trinucleotide: Seq, reference_location: int) -> SingleNucleotideVariant:
        """
        This takes a location on the sequence and a location within the reference and returns a new SNV

        :param trinucleotide: The trinuc of interest for this variant
        :param reference_location: The same position, relative to the reference,
            used to retrieve the current reference base.
        :return: A randomly generated variant
        """
        # First determine which matrix to use
        transition_matrix = self.trinuc_trans_matrices[DINUC_IND[trinucleotide[:2]]]
        # then determine the trans probs based on the middle nucleotide
        transition_probs = transition_matrix[NUC_IND[trinucleotide[1]]]
        # Now pick a random alternate, weighted by the probabilities
        alt = self.rng.choice(ALLOWED_NUCL, p=transition_probs)
        temp_snv = SingleNucleotideVariant(reference_location, alt=alt)
        self.all_ins.append(temp_snv)
        return temp_snv

    def generate_insertion(self, location: int, ref: Seq) -> Insertion:
        """
        This method generates an insertion object, based on the insertion model

        :param location: The location of the variant, relative to the reference
        :param ref: The reference for which to generate the variant
        :return:
        """
        # Note that insertion length model is based on the number of bases inserted. We add 1 to the length
        # to get the length of the VCF version of the variant.
        length = self.get_insertion_length() + 1
        insertion = ''.join(self.rng.choice(ALLOWED_NUCL, size=length))
        alt = ref + insertion
        return Insertion(location, length, alt)

    def generate_deletion(self, location) -> Deletion:
        """
        Takes a location and returns a deletion object

        :param location:
        :return:
        """
        # Note that the deletion length model is based on the number of bases deleted,
        # so we add 1 to account for the common base between ref and alternate.
        length = self.get_deletion_length() + 1
        # Plus one so we make sure to grab the first base too.
        # Note: if we happen to go past the end of the sequence, it will just be shorter.
        temp_del = Deletion(location, length)
        self.all_dels.append(temp_del)
        return temp_del


class SequencingErrorModel(SnvModel, DeletionModel, InsertionModel):
    """
    This is a SequencingErrorModel class, based on the old SequencingError. This covers both errors and quality
    scores, since they are intimately related. There are three types of
    errors possible: substitutions, insertions, and deletions, similar to mutations, but
    simpler. Note that the three input probabilities must add up to 1.0 and the length the list of indel lengths
    must be equal to the length of its corresponding probabilities.

    :param avg_seq_error: A float giving the average rate of sequencing errors, either defined by data or user input.
    :param read_length: The read length derived from real data.
    :param transition_matrix: 2x2 matrix that gives the probability of each base transitioning to another.
    :param quality_scores: numpy array of ints of the PHRED quality scores possible from the sequencing machine
    :param qual_score_probs: A numpy array of arrays of floats. Each inner array has a length equal to the length
                             of the quality scores list. The number of arrays is equal to the number of positions
                             of reads in the dataset. The default model uses an array of length 101. Each row
                             tells you the probability of getting each quality score at that position along the read.
    :param rescale_qualities: If set to true, NEAT will attempt to rescale the qualities based on the input error
                              model, rather than using the qualities derived from the real data.
    :param variant_probs: Probability dict for each valid variant type
    :param indel_len_model: Similar to mutation model, but simpler because errors tend not to be complicated. The
        three possible variant types for errors are Insertion, Deletion, and SNV
    :param is_uniform: Some machines use uniform quality scores. This makes simulation a little easier.
    :param rng: optional random number generator. For generating this model, no RNG is needed. But for a run,
        we'll need the rng to perform certain methods.
    """

    def __init__(self,
                 avg_seq_error: float = default_avg_seq_error,
                 read_length: int = default_read_length,
                 transition_matrix: np.ndarray = default_error_transition_matrix,
                 quality_scores: np.ndarray = default_quality_scores,
                 qual_score_probs: np.ndarray = default_qual_score_probs,
                 variant_probs: dict[variants: float] = default_error_variant_probs,
                 indel_len_model: dict[int: float] = default_indel_len_model,
                 insertion_model: np.ndarray = default_insertion_model,
                 rescale_qualities: bool = False,
                 is_uniform: bool = False,
                 rng: Generator = None):

        SnvModel.__init__(self)
        InsertionModel.__init__(self, indel_len_model)
        DeletionModel.__init__(self, indel_len_model)

        self.variant_probs = variant_probs

        self.average_error = avg_seq_error
        self.read_length = read_length
        self.transition_matrix = transition_matrix

        self.quality_scores = quality_scores
        # pre-compute the error rate for each quality score. This is the inverse of the phred score equation
        self.quality_score_error_rate: dict[int, float] = {x: 10. ** (-x / 10) for x in self.quality_scores}
        self.read_length = read_length
        self.quality_score_probability_matrix = qual_score_probs
        self.rescale_qualities = rescale_qualities
        self.is_uniform = is_uniform
        self.insertion_model = insertion_model
        self.uniform_quality_score = None
        if self.is_uniform:
            converted_avg_err = take_closest(self.quality_scores,
                                             int(-10. * np.log10(self.average_error)))
            # Set score to the lower of the max of the quality scores and the bin closest to the input avg error.
            self.uniform_quality_score = min([max(self.quality_scores), converted_avg_err])
        self.rng = rng

    def get_sequencing_errors(self,
                              read_length: int,
                              reference_segment: SeqRecord,
                              quality_scores: np.ndarray):
        """
        Inserts errors of type substitution, insertion, or deletion into read_data, and assigns a quality score
        based on the container model.
        :param read_length: The length of the read to generate errors for.
        :param reference_segment: The section of the reference from which the read is drawn
        :param quality_scores: Array of quality scores for the read
        :return: modified sequence and associated quality scores

        """

        error_indexes = []
        introduced_errors = []

        # The use case here would be someone running a simulation where they want no sequencing errors.
        # No need to run any loops in this case.
        if self.average_error == 0:
            return introduced_errors
        else:
            for i in range(read_length):
                if self.rng.random() < self.quality_score_error_rate[quality_scores[i]]:
                    error_indexes.append(i)

        num_indels_so_far = 0
        # To prevent deletion collisions
        del_blacklist = []

        for index in error_indexes[::-1]:
            # determine error type. Most will be SNVs
            error_type = SingleNucleotideVariant

            # Not too sure about how realistic it is to model errors as indels, but I'm leaving the code in for now.

            # This is to prevent deletion error collisions and to keep there from being too many indel errors.
            if 0 < index < self.read_length - max(self.deletion_len_model) and num_indels_so_far > self.read_length//2:
                error_type = self.rng.choice(a=list(self.variant_probs), p=list(self.variant_probs.values()))

            # Deletion error
            if error_type == Deletion:
                deletion_length = self.get_deletion_length()
                deletion_reference = reference_segment.seq[index: index + deletion_length + 1]
                deletion_alternate = deletion_reference[0]
                introduced_errors.append(
                    ErrorContainer(Deletion, index, deletion_length, deletion_reference, deletion_alternate)
                )
                num_indels_so_far += deletion_length
                del_blacklist.extend(list(range(index, index + deletion_length)))

            elif error_type == Insertion:
                insertion_length = self.get_insertion_length()
                insertion_reference = reference_segment[index]
                insert_string = ''.join(self.rng.choice(ALLOWED_NUCL, size=insertion_length))
                insertion_alternate = insertion_reference + insert_string
                introduced_errors.append(
                    ErrorContainer(Insertion, index, insertion_length, insertion_reference, insertion_alternate)
                )
                num_indels_so_far += insertion_length

            # Insert substitution error
            # Programmer note: if you add new error types, they can be added as elifs above, leaving the final
            # else dedicated to SNVs.
            else:
                snv_reference = reference_segment[index]
                nuc_index = ALLOWED_NUCL.index(snv_reference)
                # take the zero index because this returns a list of length 1.
                snv_alt = self.rng.choice(ALLOWED_NUCL, p=self.transition_matrix[nuc_index])
                introduced_errors.append(
                    ErrorContainer(SingleNucleotideVariant, index, 1, snv_reference, snv_alt)
                )

        # Remove blacklisted errors
        for i in range(len(introduced_errors) - 1, -1, -1):
            if introduced_errors[i].location in del_blacklist:
                del introduced_errors[i]

        return introduced_errors

    def quality_index_remap(self, input_read_length):
        """
        Adjusts the quality map to the suitable read length.

        :param input_read_length: The desired length for the current read.
        :return: An index map from the default read length to the new one.
        """
        if input_read_length == self.read_length:
            return np.arange(self.read_length)
        else:
            # This is basically a way to evenly spread the distribution across the number of bases in the read
            return np.array([max([0, self.read_length * n // input_read_length]) for n in range(input_read_length)])

    def get_quality_scores(self,
                           input_read_length: int) -> np.ndarray:
        """
        Takes a read_length and rng and returns an array of quality scores

        :param input_read_length: The desired length of the quality score array
        :return: An array of quality scores.
        """
        if self.uniform_quality_score:
            return np.array([self.uniform_quality_score] * input_read_length)
        else:
            quality_index_map = self.quality_index_remap(input_read_length)
            temp_qual_array = []
            for i in range(input_read_length):
                score = self.rng.choice(a=self.quality_scores,
                                        p=self.quality_score_probability_matrix[quality_index_map[i]])
                temp_qual_array.append(score)

        if self.rescale_qualities:
            _LOG.warning(f'Quality scores no longer exactly representative of input error probability. '
                         f'Error model scaled to match desired rate...\n'
                         f'Note that this may not have much effect on binned rates.')
            # Note that rescaling won't have much effect on binned quality scores.
            # First we rescale the quality score literals then convert back to phred score (with the 0.5
            # causing borderline cases to take the next highest number).
            rescaled_quals = [max([0, int(-10. * np.log10(self.average_error *
                                                          self.quality_score_error_rate[n]) + 0.5)])
                              for n in temp_qual_array]
            # Now rebin the quality scores.
            temp_qual_array = np.array([take_closest(self.quality_scores, n) for n in rescaled_quals])

        return temp_qual_array[:input_read_length]


class ErrorContainer:
    """
    Holds data for a single error

    :param error_type - the type of error this is
    :param location - the index of the start position of the variant in 0-based coordinates
    :param length - the length of the error
    :param ref - the reference sequence of the error includes base before insertion or deletion, as applicable,
        which is the same notation used in a VCF file.
    :param alt - the alternate sequence of the error (i.e., the error itself)
    """
    def __init__(self,
                 error_type: VariantTypes,
                 location: int,
                 length: int,
                 ref: str or Seq,
                 alt: str or Seq):
        self.error_type = error_type
        self.location = location
        self.length = length
        self.ref = ref
        self.alt = alt


class GcModel:
    """
    This model correlates GC concentration and coverage, within a given window size.
    For example, given a window size of 50, the model shows the bias at each level of
    GC concentration, from 0-50, using the index of the list as the count. For a 50-base
    window with 0 GCs, the coverage bias may be 0.25, at 20 GCs, 1.25. This is based
    on the number of reads per base within that window, on average, across the dataset.

    :param window_size: the size of the sliding window used to measure GC content.
    :param gc_bias: The coverage bias at each GC-count for the window size
    :param coverage: The coverage target for this particular run
    """

    def __init__(self,
                 window_size: int = None,
                 gc_bias: np.ndarray = None,
                 coverage: int = None
                 # May need rng
                 ):
        # assign the model attributes.
        self.window_size = window_size if window_size else default_window_size
        self.gc_bias = gc_bias if gc_bias else default_gc_bias
        self.coverage = coverage

    @property
    def bias_values(self):
        if self.coverage:
            return self.coverage * self.gc_bias
        else:
            return np.ones(len(self.gc_bias))

        # TODO check if these are needed
        # self.mean = self.bias_vector.mean()
        # self.deviation = self.bias_vector.std()

    def create_coverage_bias_vector(self, sequence: Seq) -> np.ndarray:
        """
        Generates a vector of coverage bias per position, based on the GC concentration of the input sequence.
        :param sequence: A sequence to check coverage for and generate the vector.
        :return: A numpy array of the coverage bias, per position.
        """
        bias_values = self.bias_values
        target_vector = [0.0] * len(sequence)
        for i in range(0, len(sequence), self.window_size):
            subsequence = sequence[i: i + self.window_size]
            gc_count = subsequence.count('G') + subsequence.count('C')
            scaling_factor = bias_values[gc_count]
            target_vector[i: i+self.window_size] = [scaling_factor] * self.window_size
        return np.array(target_vector[:len(sequence)])


class FragmentLengthModel:
    """
    A model of the fragment length based on mean and standard deviation of the dataset. Used both
    to generate random fragment lengths and random read lengths. Since a read is essentially a fragment as well,
    and the stastistical models used in NEAT are similar, we'll use fragment to mean read here.

    :param fragment_mean: the mean of the collection of fragment lengths derived from data
    :param fragment_std: the standard deviation of the collection of fragment lengths derived from data
    :param fragment_max: the largest fragment observed in the data
    :param fragment_min: the smallest fragment observed in data
    :param rng: the random number generator for the run
    """

    def __init__(self,
                 fragment_mean: float = None,
                 fragment_std: float = None,
                 fragment_max: int = None,
                 fragment_min: int = None,
                 rng: Generator = None):
        self.fragment_mean = fragment_mean if fragment_mean else default_fragment_mean
        self.fragment_st_dev = fragment_std if fragment_std else default_fragment_std
        self.fragment_max = fragment_max if fragment_max else default_fragment_max
        self.fragment_min = fragment_min if fragment_min else default_fragment_min
        self.rng = rng

    def generate_fragments(self,
                           total_length: int,
                           read_length: int,
                           coverage: int) -> list:
        """
        Generates a number of fragments based on the total length needed, and the mean and standard deviation of the set.

        :param total_length: Length of the reference segment we are covering.
        :param read_length: average length of the reads
        :param coverage: the target coverage number
        :return: A list of fragment random fragment lengths sampled from the model.
        """
        # Estimate the number of fragments needed (with a 2x padding)
        number_of_fragments = int(round(total_length / read_length) * (coverage * 2))
        # generates a distribution, assuming normality, then rounds the result and converts to ints
        dist = np.round(self.rng.normal(self.fragment_mean, self.fragment_st_dev, size=number_of_fragments)).astype(int)
        # filter the list to throw out outliers.
        dist = [x for x in dist if self.fragment_min <= x <= self.fragment_max]
        # Just a sanity check to make sure our data isn't too thin:
        while number_of_fragments - len(dist) > 0:
            additional_read = self.rng.normal(loc=self.fragment_mean, scale=self.fragment_st_dev)
            if additional_read > read_length:
                distance_away = read_length - additional_read
                additional_read = read_length - distance_away
            dist.append(round(additional_read))

        return dist<|MERGE_RESOLUTION|>--- conflicted
+++ resolved
@@ -86,11 +86,7 @@
         self.insert_len_model = insert_len_model
         self.rng = rng
 
-<<<<<<< HEAD
     def get_insertion_length(self, size: int = None) -> int | list[int, ...]:
-=======
-    def get_insertion_length(self, size: int = 1) -> int | list[int]:
->>>>>>> b93a4a80
         """
         Get size number of inserts lengths. Size == 1 results in an int return, else a list of ints.
 
@@ -121,11 +117,8 @@
         self.deletion_len_model = deletion_len_model
         self.rng = rng
 
-<<<<<<< HEAD
     def get_deletion_length(self, size: int = None) -> int | list[int, ...]:
-=======
-    def get_deletion_length(self, size: int = 1) -> int | list[int]:
->>>>>>> b93a4a80
+
         """
         Get size number of inserts lengths. Size == 1 results in an int return, else a list of ints.
 
