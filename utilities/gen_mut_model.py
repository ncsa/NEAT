#!/usr/bin/env python
#
#
#   gen_mut_model.py
#   What's the purpose of the file?
#
#   Input -> Output      
#
#   Usage: 
#
#
# Python 3 ready


import os
import sys
import re
import pickle
import argparse
import numpy as np
from Bio import SeqIO
import pandas as pd


#########################################################
#				VARIOUS HELPER FUNCTIONS				#
#########################################################


def cluster_list(list_to_cluster: list, delta: float) -> list:
    """
    Clusters a sorted list
    :param list_to_cluster: a sorted list
    :param delta: the value to compare list items to
    :return: a clustered list of values
    """
    out_list = [[list_to_cluster[0]]]
    previous_value = list_to_cluster[0]
    current_index = 0
    for item in list_to_cluster[1:]:
        if item - previous_value <= delta:
            out_list[current_index].append(item)
        else:
            current_index += 1
            out_list.append([])
            out_list[current_index].append(item)
        previous_value = item
    return out_list


def func_parser() -> argparse.Namespace:
    parser = argparse.ArgumentParser(description='gen_mut_model.py',
                                     formatter_class=argparse.ArgumentDefaultsHelpFormatter,)
    parser.add_argument('-r', type=str, required=True, metavar='/path/to/reference.fasta',
                        help="Reference file for organism in fasta format")
    parser.add_argument('-m', type=str, required=True, metavar='/path/to/mutations.vcf',
                        help="Mutation file for organism in VCF format")
    parser.add_argument('-o', type=str, required=True, metavar='/path/to/output/and/prefix',
                        help="Name of output file (final model will append \'.p\')")
    parser.add_argument('-b', type=str, required=False, metavar='Bed file of regions to include '
                                                                '(use bedtools complement if you have a '
                                                                'bed of exclusion areas)', default=None,
                        help="only_use_these_regions.bed")
    parser.add_argument('--save-trinuc', required=False, action='store_true', default=False,
                        help='save trinucleotide counts for reference')
    # TODO just have the contigs to process be an input
    parser.add_argument('--use-whitelist', required=False, action='store_true', default=False,
                        help='To skip unnumbered scaffolds in human references (this will only process contigs named '
                             '"chr1", "chr1",...,"chr23", "chrX", etc., as commonly used int human chromosomes. Leave'
                             'this flag off to process all contigs regardless of name.')
    parser.add_argument('--skip-common', required=False, action='store_true', default=False,
                        help='Do not save common snps + high mut regions')
    args = parser.parse_args()
    return args


#####################################
#				main()				#
#####################################


def main():
    # Some constants we'll need later
    REF_WHITELIST = [str(n) for n in range(1, 30)] + ['x', 'y', 'X', 'Y', 'mt', 'Mt', 'MT']
    REF_WHITELIST += ['chr' + n for n in REF_WHITELIST]
    VALID_NUCL = ['A', 'C', 'G', 'T']
    VALID_TRINUC = [VALID_NUCL[i] + VALID_NUCL[j] + VALID_NUCL[k] for i in range(len(VALID_NUCL)) for j in
                    range(len(VALID_NUCL)) for k in range(len(VALID_NUCL))]
    # if parsing a dbsnp vcf, and no CAF= is found in info tag, use this as default val for population freq
    VCF_DEFAULT_POP_FREQ = 0.00001

    args = func_parser()

    (ref, vcf) = (args.r, args.m)
    (out_pickle, save_trinuc) = (args.o, args.save_trinuc)
    (skip_common, use_whitelist) = (args.skip_common, args.use_whitelist)

    # how many times do we observe each trinucleotide in the reference (and input bed region, if present)?
    TRINUC_REF_COUNT = {}
    # [(trinuc_a, trinuc_b)] = # of times we observed a mutation from trinuc_a into trinuc_b
    TRINUC_TRANSITION_COUNT = {}
    # total count of SNPs
    SNP_COUNT = 0
    # overall SNP transition probabilities
    SNP_TRANSITION_COUNT = {}
    # total count of indels, indexed by length
    INDEL_COUNT = {}
    # tabulate how much non-N reference sequence we've eaten through
    TOTAL_REFLEN = 0
    # detect variants that occur in a significant percentage of the input samples (pos,ref,alt,pop_fraction)
    COMMON_VARIANTS = []
    # identify regions that have significantly higher local mutation rates than the average
    HIGH_MUT_REGIONS = []

    # Process bed file,
    is_bed, my_bed = process_bedfile(args)

    # Process reference file
    reference = filter_genomes(REF_WHITELIST, ref, use_whitelist)

    variants, variant_chroms, matching_chromosomes = match(vcf, reference)

   
    matching_variants = checking_matches(variants, matching_chromosomes)

    # Rename header in dataframe for processing
    matching_variants = matching_variants.rename(columns={0: "CHROM", 1: 'chr_start', 2: 'ID', 3: 'REF', 4: 'ALT',
                                                          5: 'QUAL', 6: 'FILTER', 7: 'INFO'})

    # Change the indexing by -1 to match python format indexing (0-based)
    matching_variants['chr_start'] = matching_variants['chr_start'] - 1
    matching_variants['chr_end'] = matching_variants['chr_start']

    # Process the variant table
    indices_to_indels = \
        matching_variants.loc[matching_variants.ALT.apply(len) != matching_variants.REF.apply(len)].index

    # indels in vcf don't include the preserved first nucleotide, so lets trim the vcf alleles
    ref_values_to_change = matching_variants.loc[indices_to_indels, 'REF'].copy().str[1:]
    alt_values_to_change = matching_variants.loc[indices_to_indels, 'ALT'].copy().str[1:]
    matching_variants.loc[indices_to_indels, "REF"] = ref_values_to_change
    matching_variants.loc[indices_to_indels, "ALT"] = alt_values_to_change
    matching_variants.replace('', '-', inplace=True)

    # If multi-alternate alleles are present, lets just ignore this variant. I may come back and improve this later
    indices_to_ignore = matching_variants[matching_variants['ALT'].str.contains(',')].index
    matching_variants = matching_variants.drop(indices_to_ignore)

    # if we encounter a multi-np (i.e. 3 nucl --> 3 different nucl), let's skip it for now...

    # Alt and Ref contain no dashes
    no_dashes = matching_variants[
        ~matching_variants['REF'].str.contains('-') & ~matching_variants['ALT'].str.contains('-')].index
    # Alt and Ref lengths are greater than 1
    long_variants = matching_variants[
        (matching_variants['REF'].apply(len) > 1) & (matching_variants['ALT'].apply(len) > 1)].index
    complex_variants = list(set(no_dashes) & set(long_variants))
    matching_variants = matching_variants.drop(complex_variants)

    # This is solely to make regex easier later, since we can't predict where in the line a string will be
    new_info = ';' + matching_variants['INFO'].copy() + ';'
    matching_variants['INFO'] = new_info

    # Now we check that the bed and vcf have matching regions
    matching_bed = check_matching_regions(is_bed, my_bed, variant_chroms)

    # Count Trinucleotides in reference, based on bed or not
    count_trinucleotides(VALID_TRINUC, ref, TRINUC_REF_COUNT, is_bed, reference, matching_chromosomes, matching_bed)

    # Load and process variants in each reference sequence individually, for memory reasons...
    print('Creating mutational model...')
    for ref_name in matching_chromosomes:
        # Count the number of non-N nucleotides for the reference
        TOTAL_REFLEN += len(reference[ref_name].seq) - reference[ref_name].seq.count('N')

        # list to be used for counting variants that occur multiple times in file (i.e. in multiple samples)
        VDAT_COMMON = []

        # Create a view that narrows variants list to current ref
        variants_to_process = matching_variants[matching_variants["CHROM"] == ref_name].copy()
        ref_sequence = str(reference[ref_name].seq)

        # we want only snps
        # so, no '-' characters allowed, and chrStart must be same as chrEnd
        snp_df = variants_to_process[~variants_to_process.index.isin(indices_to_indels)]
        snp_df = snp_df.loc[snp_df['chr_start'] == snp_df['chr_end']]
        if is_bed:
            bed_to_process = matching_bed[matching_bed['chrom'] == ref_name].copy()
            # TODO fix this line (need the intersection of these two, I think)
            snp_df = bed_to_process.join(snp_df)

        if not snp_df.empty:
            # only consider positions where ref allele in vcf matches the nucleotide in our reference
            for index, row in snp_df.iterrows():
                trinuc_to_analyze = str(ref_sequence[row.chr_start - 1: row.chr_start + 2])
                if trinuc_to_analyze not in VALID_TRINUC:
                    continue
                if row.REF == trinuc_to_analyze[1]:
                    trinuc_ref = trinuc_to_analyze
                    trinuc_alt = trinuc_to_analyze[0] + snp_df.loc[index, 'ALT'] + trinuc_to_analyze[2]
                    if trinuc_alt not in VALID_TRINUC:
                        continue
                    key = (trinuc_ref, trinuc_alt)
                    if key not in TRINUC_TRANSITION_COUNT:
                        TRINUC_TRANSITION_COUNT[key] = 0
                    TRINUC_TRANSITION_COUNT[key] += 1
                    SNP_COUNT += 1
                    key2 = (str(row.REF), str(row.ALT))
                    if key2 not in SNP_TRANSITION_COUNT:
                        SNP_TRANSITION_COUNT[key2] = 0
                    SNP_TRANSITION_COUNT[key2] += 1

                    my_pop_freq = VCF_DEFAULT_POP_FREQ
                    if ';CAF=' in snp_df.loc[index, 'INFO']:
                        caf_str = re.findall(r";CAF=.*?(?=;)", row.INFO)[0]
                        if ',' in caf_str:
                            my_pop_freq = float(caf_str[5:].split(',')[1])
                    VDAT_COMMON.append(
                        (row.chr_start, row.REF, row.REF, row.ALT, my_pop_freq))
                else:
                    print('\nError: ref allele in variant call does not match reference.\n')
                    exit(1)

        # now let's look for indels...
        indel_df = variants_to_process[variants_to_process.index.isin(indices_to_indels)]
        if not indel_df.empty:
            for index, row in indel_df.iterrows():
                if "-" in row.REF:
                    len_ref = 0
                else:
                    len_ref = len(row.REF)
                if "-" in row.ALT:
                    len_alt = 0
                else:
                    len_alt = len(row.ALT)
                if len_ref != len_alt:
                    indel_len = len_alt - len_ref
                    if indel_len not in INDEL_COUNT:
                        INDEL_COUNT[indel_len] = 0
                    INDEL_COUNT[indel_len] += 1

                    my_pop_freq = VCF_DEFAULT_POP_FREQ
                    if ';CAF=' in row.INFO:
                        caf_str = re.findall(r";CAF=.*?(?=;)", row.INFO)[0]
                        if ',' in caf_str:
                            my_pop_freq = float(caf_str[5:].split(',')[1])
                    VDAT_COMMON.append((row.chr_start, row.REF, row.REF, row.ALT, my_pop_freq))

        # if we didn't find anything, skip ahead along to the next reference sequence
        if not len(VDAT_COMMON):
            print('Found no variants for this reference.')
            continue

        # identify common mutations
        percentile_var = 95
        min_value = np.percentile([n[4] for n in VDAT_COMMON], percentile_var)
        for k in sorted(VDAT_COMMON):
            if k[4] >= min_value:
                COMMON_VARIANTS.append((ref_name, k[0], k[1], k[3], k[4]))
        VDAT_COMMON = {(n[0], n[1], n[2], n[3]): n[4] for n in VDAT_COMMON}

        # identify areas that have contained significantly higher random mutation rates
        dist_thresh = 2000
        percentile_clust = 97
        scaler = 1000
        # identify regions with disproportionately more variants in them
        VARIANT_POS = sorted([n[0] for n in VDAT_COMMON.keys()])
        clustered_pos = cluster_list(VARIANT_POS, dist_thresh)
        by_len = [(len(clustered_pos[i]), min(clustered_pos[i]), max(clustered_pos[i]), i) for i in
                 range(len(clustered_pos))]
        # Not sure what this was intended to do or why it is commented out. Leaving it here for now.
        # by_len  = sorted(by_len,reverse=True)
        # minLen = int(np.percentile([n[0] for n in by_len],percentile_clust))
        # by_len  = [n for n in by_len if n[0] >= minLen]
        candidate_regions = []
        for n in by_len:
            bi = int((n[1] - dist_thresh) / float(scaler)) * scaler
            bf = int((n[2] + dist_thresh) / float(scaler)) * scaler
            candidate_regions.append((n[0] / float(bf - bi), max([0, bi]), min([len(reference[ref_name]), bf])))
        minimum_value = np.percentile([n[0] for n in candidate_regions], percentile_clust)
        for n in candidate_regions:
            if n[0] >= minimum_value:
                HIGH_MUT_REGIONS.append((ref_name, n[1], n[2], n[0]))
        # collapse overlapping regions
        for i in range(len(HIGH_MUT_REGIONS) - 1, 0, -1):
            if HIGH_MUT_REGIONS[i - 1][2] >= HIGH_MUT_REGIONS[i][1] and HIGH_MUT_REGIONS[i - 1][0] == \
                    HIGH_MUT_REGIONS[i][0]:
                # Might need to research a more accurate way to get the mutation rate for this region
                avg_mut_rate = 0.5 * HIGH_MUT_REGIONS[i - 1][3] + 0.5 * HIGH_MUT_REGIONS[i][
                    3]
                HIGH_MUT_REGIONS[i - 1] = (
                    HIGH_MUT_REGIONS[i - 1][0], HIGH_MUT_REGIONS[i - 1][1], HIGH_MUT_REGIONS[i][2], avg_mut_rate)
                del HIGH_MUT_REGIONS[i]

    
    counts_from_file(ref, save_trinuc, TRINUC_REF_COUNT, is_bed)

    # if for some reason we didn't find any valid input variants, exit gracefully...
    total_var = SNP_COUNT + sum(INDEL_COUNT.values())
    if total_var == 0:
        print(
            '\nError: No valid variants were found, model could not be created. (Are you using the correct reference?)\n')
        exit(1)


    ###	COMPUTE PROBABILITIES

    # frequency that each trinuc mutated into anything else
    TRINUC_MUT_PROB = {}
    # frequency that a trinuc mutates into another trinuc, given that it mutated
    TRINUC_TRANS_PROBS = {}
    # frequency of snp transitions, given a snp occurs.
    SNP_TRANS_FREQ = {}

    compute_probabilities(VALID_NUCL, TRINUC_REF_COUNT, TRINUC_TRANSITION_COUNT, SNP_TRANSITION_COUNT, TRINUC_MUT_PROB, TRINUC_TRANS_PROBS, SNP_TRANS_FREQ)

    # compute average snp and indel frequencies
    SNP_FREQ, AVG_INDEL_FREQ, INDEL_FREQ, AVG_MUT_RATE = compute_frequencies(SNP_COUNT, INDEL_COUNT, TOTAL_REFLEN, is_bed, my_bed, total_var)

    #	if values weren't found in data, appropriately append null entries
    print_trinuc_warning = False
    for trinuc in VALID_TRINUC:
        trinuc_mut = [trinuc[0] + n + trinuc[2] for n in VALID_NUCL if n != trinuc[1]]
        if trinuc not in TRINUC_MUT_PROB:
            TRINUC_MUT_PROB[trinuc] = 0.
            print_trinuc_warning = True
        for trinuc2 in trinuc_mut:
            if (trinuc, trinuc2) not in TRINUC_TRANS_PROBS:
                TRINUC_TRANS_PROBS[(trinuc, trinuc2)] = 0.
                print_trinuc_warning = True
    if print_trinuc_warning:
        print(
            'Warning: Some trinucleotides transitions were not encountered in the input dataset, '
            'probabilities of 0.0 have been assigned to these events.')

    #
    #	print some stuff
    #
    for k in sorted(TRINUC_MUT_PROB.keys()):
        print('p(' + k + ' mutates) =', TRINUC_MUT_PROB[k])

    for k in sorted(TRINUC_TRANS_PROBS.keys()):
        print('p(' + k[0] + ' --> ' + k[1] + ' | ' + k[0] + ' mutates) =', TRINUC_TRANS_PROBS[k])

    for k in sorted(INDEL_FREQ.keys()):
        if k > 0:
            print('p(ins length = ' + str(abs(k)) + ' | indel occurs) =', INDEL_FREQ[k])
        else:
            print('p(del length = ' + str(abs(k)) + ' | indel occurs) =', INDEL_FREQ[k])

    for k in sorted(SNP_TRANS_FREQ.keys()):
        print('p(' + k[0] + ' --> ' + k[1] + ' | SNP occurs) =', SNP_TRANS_FREQ[k])


    print('p(snp)   =', SNP_FREQ)
    print('p(indel) =', AVG_INDEL_FREQ)
    print('overall average mut rate:', AVG_MUT_RATE)
    print('total variants processed:', total_var)

    #
    # save variables to file
    #
    if skip_common:
        OUT_DICT = {'AVG_MUT_RATE': AVG_MUT_RATE,
                    'SNP_FREQ': SNP_FREQ,
                    'SNP_TRANS_FREQ': SNP_TRANS_FREQ,
                    'INDEL_FREQ': INDEL_FREQ,
                    'TRINUC_MUT_PROB': TRINUC_MUT_PROB,
                    'TRINUC_TRANS_PROBS': TRINUC_TRANS_PROBS}
    else:
        OUT_DICT = {'AVG_MUT_RATE': AVG_MUT_RATE,
                    'SNP_FREQ': SNP_FREQ,
                    'SNP_TRANS_FREQ': SNP_TRANS_FREQ,
                    'INDEL_FREQ': INDEL_FREQ,
                    'TRINUC_MUT_PROB': TRINUC_MUT_PROB,
                    'TRINUC_TRANS_PROBS': TRINUC_TRANS_PROBS,
                    'COMMON_VARIANTS': COMMON_VARIANTS,
                    'HIGH_MUT_REGIONS': HIGH_MUT_REGIONS}
    pickle.dump(OUT_DICT, open(out_pickle, "wb"))

<<<<<<< HEAD
=======
    
def compute_frequencies(SNP_COUNT, INDEL_COUNT, TOTAL_REFLEN, is_bed, my_bed, total_var):
    SNP_FREQ = SNP_COUNT / float(total_var)
    AVG_INDEL_FREQ = 1. - SNP_FREQ
    INDEL_FREQ = {k: (INDEL_COUNT[k] / float(total_var)) / AVG_INDEL_FREQ for k in INDEL_COUNT.keys()}

    if is_bed:
        track_sum = float(my_bed['track_len'].sum())
        AVG_MUT_RATE = total_var / track_sum
    else:
        AVG_MUT_RATE = total_var / float(TOTAL_REFLEN)
    return SNP_FREQ,AVG_INDEL_FREQ,INDEL_FREQ,AVG_MUT_RATE

def compute_probabilities(VALID_NUCL, TRINUC_REF_COUNT, TRINUC_TRANSITION_COUNT, SNP_TRANSITION_COUNT, TRINUC_MUT_PROB, TRINUC_TRANS_PROBS, SNP_TRANS_FREQ):
    for trinuc in sorted(TRINUC_REF_COUNT.keys()):
        my_count = 0
        for k in sorted(TRINUC_TRANSITION_COUNT.keys()):
            if k[0] == trinuc:
                my_count += TRINUC_TRANSITION_COUNT[k]
        TRINUC_MUT_PROB[trinuc] = my_count / float(TRINUC_REF_COUNT[trinuc])
        for k in sorted(TRINUC_TRANSITION_COUNT.keys()):
            if k[0] == trinuc:
                TRINUC_TRANS_PROBS[k] = TRINUC_TRANSITION_COUNT[k] / float(my_count)

    for n1 in VALID_NUCL:
        rolling_tot = sum([SNP_TRANSITION_COUNT[(n1, n2)] for n2 in VALID_NUCL if (n1, n2) in SNP_TRANSITION_COUNT])
        for n2 in VALID_NUCL:
            key2 = (n1, n2)
            if key2 in SNP_TRANSITION_COUNT:
                SNP_TRANS_FREQ[key2] = SNP_TRANSITION_COUNT[key2] / float(rolling_tot)

def counts_from_file(ref, save_trinuc, TRINUC_REF_COUNT, is_bed):
    # if we didn't count ref trinucs because we found file, read in ref counts from file now
    if os.path.isfile(ref + '.trinucCounts'):
        print('reading pre-computed trinuc counts...')
        f = open(ref + '.trinucCounts', 'r')
        for line in f:
            splt = line.strip().split('\t')
            TRINUC_REF_COUNT[splt[0]] = int(splt[1])
        f.close()
    # otherwise, save trinuc counts to file, if desired
    elif save_trinuc:
        if is_bed:
            print('unable to save trinuc counts to file because using input bed region...')
        else:
            print('saving trinuc counts to file...')
            f = open(ref + '.trinucCounts', 'w')
            for trinuc in sorted(TRINUC_REF_COUNT.keys()):
                f.write(trinuc + '\t' + str(TRINUC_REF_COUNT[trinuc]) + '\n')
            f.close()

def count_trinucleotides(VALID_TRINUC, ref, TRINUC_REF_COUNT, is_bed, reference, matching_chromosomes, matching_bed):
    print('Counting trinucleotides in reference...')

    if is_bed:
        print("since you're using a bed input, we have to count trinucs in bed region even if "
              "you already have a trinuc count file for the reference...")
        for ref_name in matching_chromosomes:
            sub_bed = matching_bed[matching_bed['chrom'] == ref_name]
            sub_regions = sub_bed['coords'].to_list()
            for sr in sub_regions:
                sub_seq = reference[ref_name][sr[0]: sr[1]].seq
                for trinuc in VALID_TRINUC:
                    if trinuc not in TRINUC_REF_COUNT:
                        TRINUC_REF_COUNT[trinuc] = 0
                    TRINUC_REF_COUNT[trinuc] += sub_seq.count_overlap(trinuc)

    elif not os.path.isfile(ref + '.trinucCounts'):
        for ref_name in matching_chromosomes:
            sub_seq = reference[ref_name].seq
            for trinuc in VALID_TRINUC:
                if trinuc not in TRINUC_REF_COUNT:
                    TRINUC_REF_COUNT[trinuc] = 0
                TRINUC_REF_COUNT[trinuc] += sub_seq.count_overlap(trinuc)
    else:
        print('Found trinucCounts file, using that.')

>>>>>>> fce8c721

def check_matching_regions(is_bed, my_bed, variant_chroms):
    # This also checks that the vcf and bed have the same naming conventions and cuts out scaffolding.
    if is_bed:
        bed_chroms = list(set(my_bed['chrom']))
        matching_bed_keys = list(set(bed_chroms) & set(variant_chroms))
        try:
            matching_bed = my_bed[my_bed['chrom'].isin(matching_bed_keys)]
        except ValueError:
            print('Problem matching bed chromosomes to variant file.')

        if matching_bed.empty:
            print("There is no overlap between bed and variant file. "
                  "This could be a chromosome naming problem")
            exit(1)
        return matching_bed
    else:
        return None


def checking_matches(variants, matching_chromosomes):
    # Check to make sure there are some matches
    if not matching_chromosomes:
        print("Found no chromosomes in common between VCF and Fasta, so no model will be produced. "
              "Please compare the chromosome names and try again.")
        sys.exit(0)

    # Double check that there are matches
    try:
        matching_variants = variants[variants[0].isin(matching_chromosomes)]
    except ValueError:
        print("Problem matching variants with reference. No model produced.")
        sys.exit(0)

    if matching_variants.empty:
        print("There is no overlap between reference and variant file. No model will be produced.")
        sys.exit(0)
    return matching_variants

def match(vcf, reference):
    # Process VCF file. First check if it's been entered as a TSV
    if vcf[-3:] == 'tsv':
        print("Warning! TSV file must follow VCF specifications.")

    # Pre-parsing to find all the matching chromosomes between ref and vcf
    print('Processing VCF file...')
    try:
        variants = pd.read_csv(vcf, sep='\t', comment='#', index_col=None, header=None)
    except ValueError:
        print("VCF must be in standard VCF format with tab-separated columns")

    # Narrow chromosomes to those matching the reference
    # This is in part to make sure the names match
    variant_chroms = variants[0].to_list()
    variant_chroms = list(set(variant_chroms))
    matching_chromosomes = []
    for ref_name in reference.keys():
        if ref_name not in variant_chroms:
            continue
        else:
            matching_chromosomes.append(ref_name)
    return variants,variant_chroms,matching_chromosomes

def filter_genomes(REF_WHITELIST, ref, use_whitelist):
    print('Processing reference...')
    try:
        reference = SeqIO.to_dict(SeqIO.parse(ref, "fasta"))
    except ValueError:
        print("Problems parsing reference file. Ensure reference is in proper fasta format")

    # Filter out actual human genomes from scaffolding
    if use_whitelist:
        for key in reference.keys():
            if key not in REF_WHITELIST:
                del reference[key]
        if not reference.keys():
            print(f"No contigs on the white list, so no model will be produced.")
            print(f"To use white list, contigs must be named as: {REF_WHITELIST}")
            sys.exit(0)
    return reference

def process_bedfile(args):
    is_bed = False
    my_bed = None
    if args.b is not None:
        print('Processing bed file...')
        try:
            my_bed = pd.read_csv(args.b, sep='\t', header=None, index_col=None)
            is_bed = True
        except ValueError:
            print('Problem parsing bed file. Ensure bed file is tab separated, standard bed format')

        my_bed = my_bed.rename(columns={0: 'chrom', 1: 'start', 2: 'end'})
        # Adding a couple of columns we'll need for later calculations
        my_bed['coords'] = list(zip(my_bed.start, my_bed.end))
        my_bed['track_len'] = my_bed.end - my_bed.start + 1
    return is_bed,my_bed


if __name__ == "__main__":
    main()<|MERGE_RESOLUTION|>--- conflicted
+++ resolved
@@ -378,8 +378,6 @@
                     'HIGH_MUT_REGIONS': HIGH_MUT_REGIONS}
     pickle.dump(OUT_DICT, open(out_pickle, "wb"))
 
-<<<<<<< HEAD
-=======
     
 def compute_frequencies(SNP_COUNT, INDEL_COUNT, TOTAL_REFLEN, is_bed, my_bed, total_var):
     SNP_FREQ = SNP_COUNT / float(total_var)
@@ -457,7 +455,6 @@
     else:
         print('Found trinucCounts file, using that.')
 
->>>>>>> fce8c721
 
 def check_matching_regions(is_bed, my_bed, variant_chroms):
     # This also checks that the vcf and bed have the same naming conventions and cuts out scaffolding.
