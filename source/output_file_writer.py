--- conflicted
+++ resolved
@@ -211,24 +211,13 @@
 
     def write_fastq_record(self, read_name, read1, quality1, read2=None, quality2=None, orientation=None):
         # Since read1 and read2 are Seq objects from Biopython, they have reverse_complement methods built-in
-<<<<<<< HEAD
-        if read2 and orientation:
+        (read1, quality1) = (read1, quality1)
+        if read2 is not None and orientation is True:
             (read2, quality2) = (read2.reverse_complement(), quality2[::-1])
-        elif read2 and not orientation:
-            (read1, quality1) = (read2.reverse_complement(), quality2[::-1])
-            (read2, quality2) = (read1, quality1)
-
-        self.output1_buffer.append('@' + read_name + '/1\n' + str(read1) + '\n+\n' + quality1 + '\n')
-        if read2:
-            self.output2_buffer.append('@' + read_name + '/2\n' + str(read2) + '\n+\n' + quality2 + '\n')
-=======
-        (read1, quality1) = (read1, qual1)
-        if read2 is not None and orientation is True:
-            (read2, quality2) = (read2.reverse_complement(), qual2[::-1])
         elif read2 is not None and orientation is False:
             read2_tmp = read2
-            qual2_tmp = qual2
-            (read2, quality2) = (read1, qual1)
+            qual2_tmp = quality2
+            (read2, quality2) = (read1, quality1)
             (read1, quality1) = (read2_tmp.reverse_complement(), qual2_tmp[::-1])
 
         if self.fasta_instead:
@@ -239,7 +228,6 @@
             self.fq1_buffer.append('@' + read_name + '/1\n' + str(read1) + '\n+\n' + quality1 + '\n')
             if read2 is not None:
                 self.fq2_buffer.append('@' + read_name + '/2\n' + str(read2) + '\n+\n' + quality2 + '\n')
->>>>>>> 48706c60
 
     def write_vcf_record(self, chrom, pos, id_str, ref, alt, qual, filt, info):
         self.vcf_file.write(
