--- conflicted
+++ resolved
@@ -1,16 +1,14 @@
 # NEAT has a new home
 NEAT is now a part of the NCSA github and active development will continue here. Please direct issues, comments, and requests to the NCSA issue tracker. Submit pull requests here insead of the old repo.
 
-<<<<<<< HEAD
 # NEAT v4.3.5
 - An improvement rather than a bug fix this time. We moved vcf processing into the threaded portion, as our speeds were better than single threaded, but very slow on the vcf writing portion. This sped things up considerably, so we tested and confirmed that it is working as desired and are updating to a new version with improved VCF production in parallel mode.
-=======
+
 # NEAT 4.3.4
 - More fixes to bam creation, finalizing parallel code
 
 # NEAT 4.3.3
 - Bug fixes, but inadvertently pushed a non-working branch. Will remove.
->>>>>>> aab21535
 
 # NEAT v4.3.2
 - Bug fixes for parallel processing, which was causing some of the headers to be printed incorrectly. To fix that, we had to rewrite a bunch of the code and integrate parallelism more directly into NEAT.
