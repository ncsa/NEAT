--- conflicted
+++ resolved
@@ -542,14 +542,9 @@
                 current_progress += end - start
                 new_percent = int((current_progress * 100) / float(total_bp_span))
                 if new_percent > current_percent:
-<<<<<<< HEAD
-                    if new_percent <= 99 or (new_percent == 100 and not have_printed100) and new_percent % 20 == 0:
-                        print('-', end='')
-=======
                     if new_percent <= 99 or (new_percent == 100 and not have_printed100):
                         if new_percent % 10 == 1:
                             print('-', end='')
->>>>>>> daeef033
                     current_percent = new_percent
                     if current_percent == 100:
                         have_printed100 = True
